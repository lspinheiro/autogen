{
 "cells": [
  {
   "cell_type": "markdown",
   "metadata": {},
   "source": [
    "# Tools\n",
    "\n",
    "Tools are code that can be executed by an agent to perform actions. A tool\n",
    "can be a simple function such as a calculator, or an API call to a third-party service\n",
    "such as stock price lookup or weather forecast.\n",
    "In the context of AI agents, tools are designed to be executed by agents in\n",
    "response to model-generated function calls.\n",
    "\n",
    "AutoGen provides the {py:mod}`autogen_core.tools` module with a suite of built-in\n",
    "tools and utilities for creating and running custom tools."
   ]
  },
  {
   "cell_type": "markdown",
   "metadata": {},
   "source": [
    "## Built-in Tools\n",
    "\n",
    "One of the built-in tools is the {py:class}`~autogen_core.tools.PythonCodeExecutionTool`,\n",
    "which allows agents to execute Python code snippets.\n",
    "\n",
    "Here is how you create the tool and use it."
   ]
  },
  {
   "cell_type": "code",
   "execution_count": 1,
   "metadata": {},
   "outputs": [
    {
     "name": "stdout",
     "output_type": "stream",
     "text": [
      "Hello, world!\n",
      "\n"
     ]
    }
   ],
   "source": [
    "from autogen_core import CancellationToken\n",
    "from autogen_core.tools import PythonCodeExecutionTool\n",
    "from autogen_ext.code_executors.docker import DockerCommandLineCodeExecutor\n",
    "\n",
    "# Create the tool.\n",
    "code_executor = DockerCommandLineCodeExecutor()\n",
    "await code_executor.start()\n",
    "code_execution_tool = PythonCodeExecutionTool(code_executor)\n",
    "cancellation_token = CancellationToken()\n",
    "\n",
    "# Use the tool directly without an agent.\n",
    "code = \"print('Hello, world!')\"\n",
    "result = await code_execution_tool.run_json({\"code\": code}, cancellation_token)\n",
    "print(code_execution_tool.return_value_as_string(result))"
   ]
  },
  {
   "cell_type": "code",
   "execution_count": null,
   "metadata": {},
   "outputs": [],
   "source": []
  },
  {
   "cell_type": "markdown",
   "metadata": {},
   "source": [
    "The {py:class}`~autogen_ext.code_executors.docker.DockerCommandLineCodeExecutor`\n",
    "class is a built-in code executor that runs Python code snippets in a subprocess\n",
    "in the command line environment of a docker container.\n",
    "The {py:class}`~autogen_core.tools.PythonCodeExecutionTool` class wraps the code executor\n",
    "and provides a simple interface to execute Python code snippets.\n",
    "\n",
    "Other built-in tools will be added in the future."
   ]
  },
  {
   "cell_type": "markdown",
   "metadata": {},
   "source": [
    "## Custom Function Tools\n",
    "\n",
    "A tool can also be a simple Python function that performs a specific action.\n",
    "To create a custom function tool, you just need to create a Python function\n",
    "and use the {py:class}`~autogen_core.tools.FunctionTool` class to wrap it.\n",
    "\n",
    "The {py:class}`~autogen_core.tools.FunctionTool` class uses descriptions and type annotations\n",
    "to inform the LLM when and how to use a given function. The description provides context\n",
    "about the function’s purpose and intended use cases, while type annotations inform the LLM about\n",
    "the expected parameters and return type.\n",
    "\n",
    "For example, a simple tool to obtain the stock price of a company might look like this:"
   ]
  },
  {
   "cell_type": "code",
   "execution_count": 2,
   "metadata": {},
   "outputs": [
    {
     "name": "stdout",
     "output_type": "stream",
     "text": [
      "80.44429939059668\n"
     ]
    }
   ],
   "source": [
    "import random\n",
    "\n",
    "from autogen_core import CancellationToken\n",
    "from autogen_core.tools import FunctionTool\n",
    "from typing_extensions import Annotated\n",
    "\n",
    "\n",
    "async def get_stock_price(ticker: str, date: Annotated[str, \"Date in YYYY/MM/DD\"]) -> float:\n",
    "    # Returns a random stock price for demonstration purposes.\n",
    "    return random.uniform(10, 200)\n",
    "\n",
    "\n",
    "# Create a function tool.\n",
    "stock_price_tool = FunctionTool(get_stock_price, description=\"Get the stock price.\")\n",
    "\n",
    "# Run the tool.\n",
    "cancellation_token = CancellationToken()\n",
    "result = await stock_price_tool.run_json({\"ticker\": \"AAPL\", \"date\": \"2021/01/01\"}, cancellation_token)\n",
    "\n",
    "# Print the result.\n",
    "print(stock_price_tool.return_value_as_string(result))"
   ]
  },
  {
   "cell_type": "markdown",
   "metadata": {},
   "source": [
    "## Tool-Equipped Agent\n",
    "\n",
    "To use tools with an agent, you can use {py:class}`~autogen_core.tool_agent.ToolAgent`,\n",
    "by using it in a composition pattern.\n",
    "Here is an example tool-use agent that uses {py:class}`~autogen_core.tool_agent.ToolAgent`\n",
    "as an inner agent for executing tools."
   ]
  },
  {
   "cell_type": "code",
   "execution_count": null,
   "metadata": {},
   "outputs": [],
   "source": [
    "from dataclasses import dataclass\n",
    "from typing import List\n",
    "\n",
    "from autogen_core import (\n",
    "    AgentId,\n",
    "    AgentInstantiationContext,\n",
    "    MessageContext,\n",
    "    RoutedAgent,\n",
    "    SingleThreadedAgentRuntime,\n",
    "    message_handler,\n",
    ")\n",
    "from autogen_core.models import (\n",
    "    ChatCompletionClient,\n",
    "    LLMMessage,\n",
    "    SystemMessage,\n",
    "    UserMessage,\n",
    ")\n",
    "from autogen_core.tool_agent import ToolAgent, tool_agent_caller_loop\n",
<<<<<<< HEAD
    "from autogen_ext.models.openai import OpenAIChatCompletionClient\n",
=======
    "from autogen_core.tools import FunctionTool, Tool, ToolSchema\n",
    "from autogen_ext.models import OpenAIChatCompletionClient\n",
>>>>>>> 218e84fd
    "\n",
    "\n",
    "@dataclass\n",
    "class Message:\n",
    "    content: str\n",
    "\n",
    "\n",
    "class ToolUseAgent(RoutedAgent):\n",
    "    def __init__(self, model_client: ChatCompletionClient, tool_schema: List[ToolSchema], tool_agent_type: str) -> None:\n",
    "        super().__init__(\"An agent with tools\")\n",
    "        self._system_messages: List[LLMMessage] = [SystemMessage(content=\"You are a helpful AI assistant.\")]\n",
    "        self._model_client = model_client\n",
    "        self._tool_schema = tool_schema\n",
    "        self._tool_agent_id = AgentId(tool_agent_type, self.id.key)\n",
    "\n",
    "    @message_handler\n",
    "    async def handle_user_message(self, message: Message, ctx: MessageContext) -> Message:\n",
    "        # Create a session of messages.\n",
    "        session: List[LLMMessage] = [UserMessage(content=message.content, source=\"user\")]\n",
    "        # Run the caller loop to handle tool calls.\n",
    "        messages = await tool_agent_caller_loop(\n",
    "            self,\n",
    "            tool_agent_id=self._tool_agent_id,\n",
    "            model_client=self._model_client,\n",
    "            input_messages=session,\n",
    "            tool_schema=self._tool_schema,\n",
    "            cancellation_token=ctx.cancellation_token,\n",
    "        )\n",
    "        # Return the final response.\n",
    "        assert isinstance(messages[-1].content, str)\n",
    "        return Message(content=messages[-1].content)"
   ]
  },
  {
   "cell_type": "markdown",
   "metadata": {},
   "source": [
    "The `ToolUseAgent` class uses a convenience function {py:meth}`~autogen_core.tool_agent.tool_agent_caller_loop`, \n",
    "to handle the interaction between the model and the tool agent.\n",
    "The core idea can be described using a simple control flow graph:\n",
    "\n",
    "![ToolUseAgent control flow graph](tool-use-agent-cfg.svg)\n",
    "\n",
    "The `ToolUseAgent`'s `handle_user_message` handler handles messages from the user,\n",
    "and determines whether the model has generated a tool call.\n",
    "If the model has generated tool calls, then the handler sends a function call\n",
    "message to the {py:class}`~autogen_core.tool_agent.ToolAgent` agent\n",
    "to execute the tools,\n",
    "and then queries the model again with the results of the tool calls.\n",
    "This process continues until the model stops generating tool calls,\n",
    "at which point the final response is returned to the user.\n",
    "\n",
    "By having the tool execution logic in a separate agent,\n",
    "we expose the model-tool interactions to the agent runtime as messages, so the tool executions\n",
    "can be observed externally and intercepted if necessary.\n",
    "\n",
    "To run the agent, we need to create a runtime and register the agent."
   ]
  },
  {
   "cell_type": "code",
   "execution_count": 4,
   "metadata": {},
   "outputs": [
    {
     "data": {
      "text/plain": [
       "AgentType(type='tool_use_agent')"
      ]
     },
     "execution_count": 4,
     "metadata": {},
     "output_type": "execute_result"
    }
   ],
   "source": [
    "# Create a runtime.\n",
    "runtime = SingleThreadedAgentRuntime()\n",
    "# Create the tools.\n",
    "tools: List[Tool] = [FunctionTool(get_stock_price, description=\"Get the stock price.\")]\n",
    "# Register the agents.\n",
    "await ToolAgent.register(runtime, \"tool_executor_agent\", lambda: ToolAgent(\"tool executor agent\", tools))\n",
    "await ToolUseAgent.register(\n",
    "    runtime,\n",
    "    \"tool_use_agent\",\n",
    "    lambda: ToolUseAgent(\n",
    "        OpenAIChatCompletionClient(model=\"gpt-4o-mini\"), [tool.schema for tool in tools], \"tool_executor_agent\"\n",
    "    ),\n",
    ")"
   ]
  },
  {
   "cell_type": "markdown",
   "metadata": {},
   "source": [
    "This example uses the {py:class}`autogen_core.models.OpenAIChatCompletionClient`,\n",
    "for Azure OpenAI and other clients, see [Model Clients](./model-clients.ipynb).\n",
    "Let's test the agent with a question about stock price."
   ]
  },
  {
   "cell_type": "code",
   "execution_count": 5,
   "metadata": {},
   "outputs": [
    {
     "name": "stdout",
     "output_type": "stream",
     "text": [
      "The stock price of NVDA (NVIDIA Corporation) on June 1, 2024, was approximately $179.46.\n"
     ]
    }
   ],
   "source": [
    "# Start processing messages.\n",
    "runtime.start()\n",
    "# Send a direct message to the tool agent.\n",
    "tool_use_agent = AgentId(\"tool_use_agent\", \"default\")\n",
    "response = await runtime.send_message(Message(\"What is the stock price of NVDA on 2024/06/01?\"), tool_use_agent)\n",
    "print(response.content)\n",
    "# Stop processing messages.\n",
    "await runtime.stop()"
   ]
  }
 ],
 "metadata": {
  "kernelspec": {
   "display_name": "autogen_core",
   "language": "python",
   "name": "python3"
  },
  "language_info": {
   "codemirror_mode": {
    "name": "ipython",
    "version": 3
   },
   "file_extension": ".py",
   "mimetype": "text/x-python",
   "name": "python",
   "nbconvert_exporter": "python",
   "pygments_lexer": "ipython3",
   "version": "3.12.7"
  }
 },
 "nbformat": 4,
 "nbformat_minor": 2
}<|MERGE_RESOLUTION|>--- conflicted
+++ resolved
@@ -170,12 +170,8 @@
     "    UserMessage,\n",
     ")\n",
     "from autogen_core.tool_agent import ToolAgent, tool_agent_caller_loop\n",
-<<<<<<< HEAD
+    "from autogen_core.tools import FunctionTool, Tool, ToolSchema\n",
     "from autogen_ext.models.openai import OpenAIChatCompletionClient\n",
-=======
-    "from autogen_core.tools import FunctionTool, Tool, ToolSchema\n",
-    "from autogen_ext.models import OpenAIChatCompletionClient\n",
->>>>>>> 218e84fd
     "\n",
     "\n",
     "@dataclass\n",
