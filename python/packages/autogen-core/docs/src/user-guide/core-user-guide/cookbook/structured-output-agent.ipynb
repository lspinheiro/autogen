--- conflicted
+++ resolved
@@ -65,13 +65,8 @@
     "import os\n",
     "from typing import Optional\n",
     "\n",
-<<<<<<< HEAD
-    "from autogen_core.components.models import UserMessage\n",
     "from autogen_ext.models.openai import AzureOpenAIChatCompletionClient\n",
-=======
     "from autogen_core.models import UserMessage\n",
-    "from autogen_ext.models import AzureOpenAIChatCompletionClient\n",
->>>>>>> 51d4a107
     "\n",
     "\n",
     "# Function to get environment variable and ensure it is not None\n",
