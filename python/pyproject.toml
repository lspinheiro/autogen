--- conflicted
+++ resolved
@@ -20,15 +20,11 @@
     "tomli-w"
 ]
 
-<<<<<<< HEAD
 override-dependencies = [
     "tenacity==9.0.0",
-    "pydantic==2.9.2",
 ]
-=======
 [tool.uv.workspace]
 members = ["packages/*"]
->>>>>>> 23dbb6a6
 
 [tool.uv.sources]
 agbench = { workspace = true }
