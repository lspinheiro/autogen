from __future__ import annotations

import os
import sys
from typing import Any, List, Optional, Dict, Callable, Tuple, Union
import logging
import inspect
from flaml.automl.logger import logger_formatter

from pydantic import BaseModel
from abc import ABC, abstractmethod
from typing import Protocol

from autogen.cache.cache import Cache
from autogen.oai import completion

from autogen.oai.openai_utils import DEFAULT_AZURE_API_VERSION, get_key, OAI_PRICE1K
from autogen.token_count_utils import count_token
from autogen._pydantic import model_dump

TOOL_ENABLED = False
try:
    import openai
except ImportError:
    ERROR: Optional[ImportError] = ImportError("Please install openai>=1 and diskcache to use autogen.OpenAIWrapper.")
    OpenAI = object
    AzureOpenAI = object
else:
    # raises exception if openai>=1 is installed and something is wrong with imports
    from openai import OpenAI, AzureOpenAI, APIError, __version__ as OPENAIVERSION
    from openai.resources import Completions
    from openai.types.chat import ChatCompletion
    from openai.types.chat.chat_completion import ChatCompletionMessage, Choice  # type: ignore [attr-defined]
    from openai.types.chat.chat_completion_chunk import (
        ChoiceDeltaToolCall,
        ChoiceDeltaToolCallFunction,
        ChoiceDeltaFunctionCall,
    )
    from openai.types.completion import Completion
    from openai.types.completion_usage import CompletionUsage

    if openai.__version__ >= "1.1.0":
        TOOL_ENABLED = True
    ERROR = None

logger = logging.getLogger(__name__)
if not logger.handlers:
    # Add the console handler.
    _ch = logging.StreamHandler(stream=sys.stdout)
    _ch.setFormatter(logger_formatter)
    logger.addHandler(_ch)

LEGACY_DEFAULT_CACHE_SEED = 41
LEGACY_CACHE_DIR = ".cache"


class Client(ABC):
    """
    A client class must implement the following methods:
    - create must return a response object that implements the ClientResponseProtocol
    - cost

    This class is used to create a client that can be used by OpenAIWrapper.
    It mimics the OpenAI class, but allows for custom clients to be used.
    """

    RESPONSE_USAGE_KEYS = ["prompt_tokens", "completion_tokens", "total_tokens", "cost", "model"]

    class ClientResponseProtocol(Protocol):
        class Choice(Protocol):
            class Message(Protocol):
                content: str | None
                function_call: str | None

        choices: List[Choice]
        config_id: int
        cost: float
        pass_filter: bool
        model: str

    def update(self, config: Dict):
        # update with anything here
        pass

    @abstractmethod
    def create(self, params) -> ClientResponseProtocol:
        pass

    @abstractmethod
    def cost(self, response: ClientResponseProtocol) -> float:
        pass

    @staticmethod
    def get_usage(response: ClientResponseProtocol) -> Dict:
        return None


class OpenAIClient(Client):
    def __init__(self, client):
        self.client = client

    def create(self, params: Dict[str, Any]) -> ChatCompletion:
        """Create a completion for a given config using openai's client.

        Args:
            client: The openai client.
            params: The params for the completion.

        Returns:
            The completion.
        """
        completions: Completions = self.client.chat.completions if "messages" in params else self.client.completions  # type: ignore [attr-defined]
        # If streaming is enabled and has messages, then iterate over the chunks of the response.
        if params.get("stream", False) and "messages" in params:
            response_contents = [""] * params.get("n", 1)
            finish_reasons = [""] * params.get("n", 1)
            completion_tokens = 0

            # Set the terminal text color to green
            print("\033[32m", end="")

            # Prepare for potential function call
            full_function_call: Optional[Dict[str, Any]] = None
            full_tool_calls: Optional[List[Optional[Dict[str, Any]]]] = None

            # Send the chat completion request to OpenAI's API and process the response in chunks
            for chunk in completions.create(**params):
                if chunk.choices:
                    for choice in chunk.choices:
                        content = choice.delta.content
                        tool_calls_chunks = choice.delta.tool_calls
                        finish_reasons[choice.index] = choice.finish_reason

                        # todo: remove this after function calls are removed from the API
                        # the code should work regardless of whether function calls are removed or not, but test_chat_functions_stream should fail
                        # begin block
                        function_call_chunk = (
                            choice.delta.function_call if hasattr(choice.delta, "function_call") else None
                        )
                        # Handle function call
                        if function_call_chunk:
                            # Handle function call
                            if function_call_chunk:
                                full_function_call, completion_tokens = self._update_function_call_from_chunk(
                                    function_call_chunk, full_function_call, completion_tokens
                                )
                            if not content:
                                continue
                        # end block

                        # Handle tool calls
                        if tool_calls_chunks:
                            for tool_calls_chunk in tool_calls_chunks:
                                # the current tool call to be reconstructed
                                ix = tool_calls_chunk.index
                                if full_tool_calls is None:
                                    full_tool_calls = []
                                if ix >= len(full_tool_calls):
                                    # in case ix is not sequential
                                    full_tool_calls = full_tool_calls + [None] * (ix - len(full_tool_calls) + 1)

                                full_tool_calls[ix], completion_tokens = self._update_tool_calls_from_chunk(
                                    tool_calls_chunk, full_tool_calls[ix], completion_tokens
                                )
                                if not content:
                                    continue

                        # End handle tool calls

                        # If content is present, print it to the terminal and update response variables
                        if content is not None:
                            print(content, end="", flush=True)
                            response_contents[choice.index] += content
                            completion_tokens += 1
                        else:
                            # print()
                            pass

            # Reset the terminal text color
            print("\033[0m\n")

            # Prepare the final ChatCompletion object based on the accumulated data
            model = chunk.model.replace("gpt-35", "gpt-3.5")  # hack for Azure API
            prompt_tokens = count_token(params["messages"], model)
            response = ChatCompletion(
                id=chunk.id,
                model=chunk.model,
                created=chunk.created,
                object="chat.completion",
                choices=[],
                usage=CompletionUsage(
                    prompt_tokens=prompt_tokens,
                    completion_tokens=completion_tokens,
                    total_tokens=prompt_tokens + completion_tokens,
                ),
            )
            for i in range(len(response_contents)):
                if OPENAIVERSION >= "1.5":  # pragma: no cover
                    # OpenAI versions 1.5.0 and above
                    choice = Choice(
                        index=i,
                        finish_reason=finish_reasons[i],
                        message=ChatCompletionMessage(
                            role="assistant",
                            content=response_contents[i],
                            function_call=full_function_call,
                            tool_calls=full_tool_calls,
                        ),
                        logprobs=None,
                    )
                else:
                    # OpenAI versions below 1.5.0
                    choice = Choice(  # type: ignore [call-arg]
                        index=i,
                        finish_reason=finish_reasons[i],
                        message=ChatCompletionMessage(
                            role="assistant",
                            content=response_contents[i],
                            function_call=full_function_call,
                            tool_calls=full_tool_calls,
                        ),
                    )

                response.choices.append(choice)
        else:
            # If streaming is not enabled, send a regular chat completion request
            params = params.copy()
            params["stream"] = False
            response = completions.create(**params)

        return response

    def cost(self, response: Union[ChatCompletion, Completion]) -> float:
        """Calculate the cost of the response."""
        model = response.model
        if model not in OAI_PRICE1K:
            # TODO: add logging to warn that the model is not found
            logger.debug(f"Model {model} is not found. The cost will be 0.", exc_info=True)
            return 0

        n_input_tokens = response.usage.prompt_tokens  # type: ignore [union-attr]
        n_output_tokens = response.usage.completion_tokens  # type: ignore [union-attr]
        tmp_price1K = OAI_PRICE1K[model]
        # First value is input token rate, second value is output token rate
        if isinstance(tmp_price1K, tuple):
            return (tmp_price1K[0] * n_input_tokens + tmp_price1K[1] * n_output_tokens) / 1000  # type: ignore [no-any-return]
        return tmp_price1K * (n_input_tokens + n_output_tokens) / 1000  # type: ignore [operator]

    @staticmethod
    def get_usage(response: Union[ChatCompletion, Completion]) -> Dict:
        return {
            "prompt_tokens": response.usage.prompt_tokens,
            "completion_tokens": response.usage.completion_tokens,
            "total_tokens": response.usage.total_tokens,
            "cost": response.cost,
            "model": response.model,
        }


class OpenAIWrapper:
    """A wrapper class for openai client."""

    extra_kwargs = {
        "cache",
        "cache_seed",
        "filter_func",
        "allow_format_str_template",
        "context",
        "api_version",
        "api_type",
        "tags",
    }

    openai_kwargs = set(inspect.getfullargspec(OpenAI.__init__).kwonlyargs)
    aopenai_kwargs = set(inspect.getfullargspec(AzureOpenAI.__init__).kwonlyargs)
    openai_kwargs = openai_kwargs | aopenai_kwargs
    total_usage_summary: Optional[Dict[str, Any]] = None
    actual_usage_summary: Optional[Dict[str, Any]] = None

    def __init__(self, *, config_list: Optional[List[Dict[str, Any]]] = None, **base_config: Any):
        """
        Args:
            config_list: a list of config dicts to override the base_config.
                They can contain additional kwargs as allowed in the [create](/docs/reference/oai/client#create) method. E.g.,

        ```python
        config_list=[
            {
                "model": "gpt-4",
                "api_key": os.environ.get("AZURE_OPENAI_API_KEY"),
                "api_type": "azure",
                "base_url": os.environ.get("AZURE_OPENAI_API_BASE"),
                "api_version": "2023-03-15-preview",
            },
            {
                "model": "gpt-3.5-turbo",
                "api_key": os.environ.get("OPENAI_API_KEY"),
                "api_type": "open_ai",
                "base_url": "https://api.openai.com/v1",
            },
            {
                "model": "llama-7B",
                "base_url": "http://127.0.0.1:8080",
                "api_type": "open_ai",
            }
        ]
        ```

            base_config: base config. It can contain both keyword arguments for openai client
                and additional kwargs.
        """
        openai_config, extra_kwargs = self._separate_openai_config(base_config)
        if type(config_list) is list and len(config_list) == 0:
            logger.warning("openai client was provided with an empty config_list, which may not be intended.")
        self._clients: List[Client] = []
        if config_list:
            config_list = [config.copy() for config in config_list]  # make a copy before modifying
            for config in config_list:
                self._register_client(config, openai_config)  # could modify the config
            self._config_list = [
                {**extra_kwargs, **{k: v for k, v in config.items() if k not in self.openai_kwargs}}
                for config in config_list
            ]
        else:
            self._register_client(extra_kwargs, openai_config)
            self._config_list = [extra_kwargs]

    def _separate_openai_config(self, config: Dict[str, Any]) -> Tuple[Dict[str, Any], Dict[str, Any]]:
        """Separate the config into openai_config and extra_kwargs."""
        openai_config = {k: v for k, v in config.items() if k in self.openai_kwargs}
        extra_kwargs = {k: v for k, v in config.items() if k not in self.openai_kwargs}
        return openai_config, extra_kwargs

    def _separate_create_config(self, config: Dict[str, Any]) -> Tuple[Dict[str, Any], Dict[str, Any]]:
        """Separate the config into create_config and extra_kwargs."""
        create_config = {k: v for k, v in config.items() if k not in self.extra_kwargs}
        extra_kwargs = {k: v for k, v in config.items() if k in self.extra_kwargs}
        return create_config, extra_kwargs

    def _register_client(self, config: Dict[str, Any], openai_config: Dict[str, Any]) -> OpenAIClient:
        """Create a client with the given config to override openai_config,
        after removing extra kwargs.

        For Azure models/deployment names there's a convenience modification of model removing dots in
        the it's value (Azure deploment names can't have dots). I.e. if you have Azure deployment name
        "gpt-35-turbo" and define model "gpt-3.5-turbo" in the config the function will remove the dot
        from the name and create a client that connects to "gpt-35-turbo" Azure deployment.
        """
        openai_config = {**openai_config, **{k: v for k, v in config.items() if k in self.openai_kwargs}}
        api_type = config.get("api_type")
        if api_type is not None and api_type.startswith("azure"):
            openai_config["azure_deployment"] = openai_config.get("azure_deployment", config.get("model"))
            if openai_config["azure_deployment"] is not None:
                openai_config["azure_deployment"] = openai_config["azure_deployment"].replace(".", "")
            openai_config["azure_endpoint"] = openai_config.get("azure_endpoint", openai_config.pop("base_url", None))
            self._clients.append(OpenAIClient(AzureOpenAI(**openai_config)))
        elif api_type is None:
            self._clients.append(OpenAIClient(OpenAI(**openai_config)))
        # else a config for a custom client is set
        # skipping until the register_custom_client is called with the appropriate class

    def register_custom_client(self, ClientClass: Client, **kwargs):
        """Register a custom client.

        Args:
            client: A custom client that follows the Client interface
        """
        found = False
        for config in self._config_list:
            if config["api_type"] is not None and config["api_type"] == ClientClass.__name__:
                client = ClientClass(config, **kwargs)
                self._clients.append(client)
                found = True
        if not found:
            raise ValueError(f'Custom client "{ClientClass.__name__}" was not found in the config_list.')

    @classmethod
    def instantiate(
        cls,
        template: Optional[Union[str, Callable[[Dict[str, Any]], str]]],
        context: Optional[Dict[str, Any]] = None,
        allow_format_str_template: Optional[bool] = False,
    ) -> Optional[str]:
        if not context or template is None:
            return template  # type: ignore [return-value]
        if isinstance(template, str):
            return template.format(**context) if allow_format_str_template else template
        return template(context)

    def _construct_create_params(self, create_config: Dict[str, Any], extra_kwargs: Dict[str, Any]) -> Dict[str, Any]:
        """Prime the create_config with additional_kwargs."""
        # Validate the config
        prompt: Optional[str] = create_config.get("prompt")
        messages: Optional[List[Dict[str, Any]]] = create_config.get("messages")
        if (prompt is None) == (messages is None):
            raise ValueError("Either prompt or messages should be in create config but not both.")
        context = extra_kwargs.get("context")
        if context is None:
            # No need to instantiate if no context is provided.
            return create_config
        # Instantiate the prompt or messages
        allow_format_str_template = extra_kwargs.get("allow_format_str_template", False)
        # Make a copy of the config
        params = create_config.copy()
        if prompt is not None:
            # Instantiate the prompt
            params["prompt"] = self.instantiate(prompt, context, allow_format_str_template)
        elif context:
            # Instantiate the messages
            params["messages"] = [
                {
                    **m,
                    "content": self.instantiate(m["content"], context, allow_format_str_template),
                }
                if m.get("content")
                else m
                for m in messages  # type: ignore [union-attr]
            ]
        return params

    def create(self, **config: Any) -> ChatCompletion:
        """Make a completion for a given config using openai's clients.
        Besides the kwargs allowed in openai's client, we allow the following additional kwargs.
        The config in each client will be overridden by the config.

        Args:
            - context (Dict | None): The context to instantiate the prompt or messages. Default to None.
                It needs to contain keys that are used by the prompt template or the filter function.
                E.g., `prompt="Complete the following sentence: {prefix}, context={"prefix": "Today I feel"}`.
                The actual prompt will be:
                "Complete the following sentence: Today I feel".
                More examples can be found at [templating](/docs/Use-Cases/enhanced_inference#templating).
            - cache (Cache | None): A Cache object to use for response cache. Default to None.
                Note that the cache argument overrides the legacy cache_seed argument: if this argument is provided,
                then the cache_seed argument is ignored. If this argument is not provided or None,
                then the cache_seed argument is used.
            - (Legacy) cache_seed (int | None) for using the DiskCache. Default to 41.
                An integer cache_seed is useful when implementing "controlled randomness" for the completion.
                None for no caching.
                Note: this is a legacy argument. It is only used when the cache argument is not provided.
            - filter_func (Callable | None): A function that takes in the context and the response
                and returns a boolean to indicate whether the response is valid. E.g.,

        ```python
        def yes_or_no_filter(context, response):
            return context.get("yes_or_no_choice", False) is False or any(
                text in ["Yes.", "No."] for text in client.extract_text_or_completion_object(response)
            )
        ```

            - allow_format_str_template (bool | None): Whether to allow format string template in the config. Default to false.
            - api_version (str | None): The api version. Default to None. E.g., "2023-08-01-preview".
        """
        if ERROR:
            raise ERROR
        last = len(self._clients) - 1
        if len(self._clients) == 0:
            raise RuntimeError("No model client is registered. Please register a model client first.")
        for i, client in enumerate(self._clients):
            # merge the input config with the i-th config in the config list
            full_config = {**config, **self._config_list[i]}
            # separate the config into create_config and extra_kwargs
            create_config, extra_kwargs = self._separate_create_config(full_config)
            api_type = extra_kwargs.get("api_type")
            if api_type and api_type.startswith("azure") and "model" in create_config:
                create_config["model"] = create_config["model"].replace(".", "")
            # construct the create params
            params = self._construct_create_params(create_config, extra_kwargs)
            # get the cache_seed, filter_func and context
            cache_seed = extra_kwargs.get("cache_seed", LEGACY_DEFAULT_CACHE_SEED)
            cache = extra_kwargs.get("cache")
            filter_func = extra_kwargs.get("filter_func")
            context = extra_kwargs.get("context")

<<<<<<< HEAD
            total_usage = None
            actual_usage = None

            # Try to load the response from cache
            if cache_seed is not None:
                with diskcache.Cache(f"{self.cache_path_root}/{cache_seed}") as cache:
=======
            cache_client = None
            if cache is not None:
                # Use the cache object if provided.
                cache_client = cache
            elif cache_seed is not None:
                # Legacy cache behavior, if cache_seed is given, use DiskCache.
                cache_client = Cache.disk(cache_seed, LEGACY_CACHE_DIR)

            if cache_client is not None:
                with cache_client as cache:
>>>>>>> 05923a73
                    # Try to get the response from cache
                    key = get_key(params)
                    response: ChatCompletion = cache.get(key, None)

                    if response is not None:
                        try:
                            response.cost  # type: ignore [attr-defined]
                        except AttributeError:
                            # update attribute if cost is not calculated
                            response.cost = client.cost(response)
                            cache.set(key, response)
                        total_usage = client.get_usage(response)
                        # check the filter
                        pass_filter = filter_func is None or filter_func(context=context, response=response)
                        if pass_filter or i == last:
                            # Return the response if it passes the filter or it is the last client
                            response.config_id = i
                            response.pass_filter = pass_filter
                            self._update_usage(actual_usage=actual_usage, total_usage=total_usage)
                            return response
                        continue  # filter is not passed; try the next config
            try:
                response = client.create(params)
            except APIError as err:
                error_code = getattr(err, "code", None)
                if error_code == "content_filter":
                    # raise the error for content_filter
                    raise
                logger.debug(f"config {i} failed", exc_info=True)
                if i == last:
                    raise
            else:
                # add cost calculation before caching no matter filter is passed or not
<<<<<<< HEAD
                response.cost = client.cost(response)
                actual_usage = client.get_usage(response)
                total_usage = actual_usage.copy() if actual_usage is not None else total_usage
                self._update_usage(actual_usage=actual_usage, total_usage=total_usage)
                if cache_seed is not None:
=======
                response.cost = self.cost(response)
                self._update_usage_summary(response, use_cache=False)
                if cache_client is not None:
>>>>>>> 05923a73
                    # Cache the response
                    with cache_client as cache:
                        cache.set(key, response)

                # check the filter
                pass_filter = filter_func is None or filter_func(context=context, response=response)
                if pass_filter or i == last:
                    # Return the response if it passes the filter or it is the last client
                    response.config_id = i
                    response.pass_filter = pass_filter
                    return response
                continue  # filter is not passed; try the next config
        raise RuntimeError("Should not reach here.")

    @staticmethod
    def _update_dict_from_chunk(chunk: BaseModel, d: Dict[str, Any], field: str) -> int:
        """Update the dict from the chunk.

        Reads `chunk.field` and if present updates `d[field]` accordingly.

        Args:
            chunk: The chunk.
            d: The dict to be updated in place.
            field: The field.

        Returns:
            The updated dict.

        """
        completion_tokens = 0
        assert isinstance(d, dict), d
        if hasattr(chunk, field) and getattr(chunk, field) is not None:
            new_value = getattr(chunk, field)
            if isinstance(new_value, list) or isinstance(new_value, dict):
                raise NotImplementedError(
                    f"Field {field} is a list or dict, which is currently not supported. "
                    "Only string and numbers are supported."
                )
            if field not in d:
                d[field] = ""
            if isinstance(new_value, str):
                d[field] += getattr(chunk, field)
            else:
                d[field] = new_value
            completion_tokens = 1

        return completion_tokens

    @staticmethod
    def _update_function_call_from_chunk(
        function_call_chunk: Union[ChoiceDeltaToolCallFunction, ChoiceDeltaFunctionCall],
        full_function_call: Optional[Dict[str, Any]],
        completion_tokens: int,
    ) -> Tuple[Dict[str, Any], int]:
        """Update the function call from the chunk.

        Args:
            function_call_chunk: The function call chunk.
            full_function_call: The full function call.
            completion_tokens: The number of completion tokens.

        Returns:
            The updated full function call and the updated number of completion tokens.

        """
        # Handle function call
        if function_call_chunk:
            if full_function_call is None:
                full_function_call = {}
            for field in ["name", "arguments"]:
                completion_tokens += OpenAIWrapper._update_dict_from_chunk(
                    function_call_chunk, full_function_call, field
                )

        if full_function_call:
            return full_function_call, completion_tokens
        else:
            raise RuntimeError("Function call is not found, this should not happen.")

    @staticmethod
    def _update_tool_calls_from_chunk(
        tool_calls_chunk: ChoiceDeltaToolCall,
        full_tool_call: Optional[Dict[str, Any]],
        completion_tokens: int,
    ) -> Tuple[Dict[str, Any], int]:
        """Update the tool call from the chunk.

        Args:
            tool_call_chunk: The tool call chunk.
            full_tool_call: The full tool call.
            completion_tokens: The number of completion tokens.

        Returns:
            The updated full tool call and the updated number of completion tokens.

        """
        # future proofing for when tool calls other than function calls are supported
        if tool_calls_chunk.type and tool_calls_chunk.type != "function":
            raise NotImplementedError(
                f"Tool call type {tool_calls_chunk.type} is currently not supported. "
                "Only function calls are supported."
            )

        # Handle tool call
        assert full_tool_call is None or isinstance(full_tool_call, dict), full_tool_call
        if tool_calls_chunk:
            if full_tool_call is None:
                full_tool_call = {}
            for field in ["index", "id", "type"]:
                completion_tokens += OpenAIWrapper._update_dict_from_chunk(tool_calls_chunk, full_tool_call, field)

            if hasattr(tool_calls_chunk, "function") and tool_calls_chunk.function:
                if "function" not in full_tool_call:
                    full_tool_call["function"] = None

                full_tool_call["function"], completion_tokens = OpenAIWrapper._update_function_call_from_chunk(
                    tool_calls_chunk.function, full_tool_call["function"], completion_tokens
                )

        if full_tool_call:
            return full_tool_call, completion_tokens
        else:
            raise RuntimeError("Tool call is not found, this should not happen.")

    def _update_usage(self, actual_usage, total_usage):
        def update_usage(usage_summary, response_usage):
            model = response_usage["model"]
            cost = response_usage["cost"]
            prompt_tokens = response_usage["prompt_tokens"]
            completion_tokens = response_usage["completion_tokens"]
            total_tokens = response_usage["total_tokens"]

            if usage_summary is None:
                usage_summary = {"total_cost": cost}
            else:
                usage_summary["total_cost"] += cost

            usage_summary[model] = {
                "cost": usage_summary.get(model, {}).get("cost", 0) + cost,
                "prompt_tokens": usage_summary.get(model, {}).get("prompt_tokens", 0) + prompt_tokens,
                "completion_tokens": usage_summary.get(model, {}).get("completion_tokens", 0) + completion_tokens,
                "total_tokens": usage_summary.get(model, {}).get("total_tokens", 0) + total_tokens,
            }
            return usage_summary

        if total_usage is not None:
            self.total_usage_summary = update_usage(self.total_usage_summary, total_usage)
        if actual_usage is not None:
            self.actual_usage_summary = update_usage(self.actual_usage_summary, actual_usage)

    def print_usage_summary(self, mode: Union[str, List[str]] = ["actual", "total"]) -> None:
        """Print the usage summary."""

        def print_usage(usage_summary: Optional[Dict[str, Any]], usage_type: str = "total") -> None:
            word_from_type = "including" if usage_type == "total" else "excluding"
            if usage_summary is None:
                print("No actual cost incurred (all completions are using cache).", flush=True)
                return

            print(f"Usage summary {word_from_type} cached usage: ", flush=True)
            print(f"Total cost: {round(usage_summary['total_cost'], 5)}", flush=True)
            for model, counts in usage_summary.items():
                if model == "total_cost":
                    continue  #
                print(
                    f"* Model '{model}': cost: {round(counts['cost'], 5)}, prompt_tokens: {counts['prompt_tokens']}, completion_tokens: {counts['completion_tokens']}, total_tokens: {counts['total_tokens']}",
                    flush=True,
                )

        if self.total_usage_summary is None:
            print('No usage summary. Please call "create" first.', flush=True)
            return

        if isinstance(mode, list):
            if len(mode) == 0 or len(mode) > 2:
                raise ValueError(f'Invalid mode: {mode}, choose from "actual", "total", ["actual", "total"]')
            if "actual" in mode and "total" in mode:
                mode = "both"
            elif "actual" in mode:
                mode = "actual"
            elif "total" in mode:
                mode = "total"

        print("-" * 100, flush=True)
        if mode == "both":
            print_usage(self.actual_usage_summary, "actual")
            print()
            if self.total_usage_summary != self.actual_usage_summary:
                print_usage(self.total_usage_summary, "total")
            else:
                print(
                    "All completions are non-cached: the total cost with cached completions is the same as actual cost.",
                    flush=True,
                )
        elif mode == "total":
            print_usage(self.total_usage_summary, "total")
        elif mode == "actual":
            print_usage(self.actual_usage_summary, "actual")
        else:
            raise ValueError(f'Invalid mode: {mode}, choose from "actual", "total", ["actual", "total"]')
        print("-" * 100, flush=True)

    def clear_usage_summary(self) -> None:
        """Clear the usage summary."""
        self.total_usage_summary = None
        self.actual_usage_summary = None

    @classmethod
    def extract_text_or_completion_object(
        cls, response: Union[ChatCompletion, Completion]
    ) -> Union[List[str], List[ChatCompletionMessage]]:
        """Extract the text or ChatCompletion objects from a completion or chat response.

        Args:
            response (ChatCompletion | Completion): The response from openai.

        Returns:
            A list of text, or a list of ChatCompletion objects if function_call/tool_calls are present.
        """
        choices = response.choices
        if isinstance(response, Completion):
            return [choice.text for choice in choices]  # type: ignore [union-attr]

        if not isinstance(response, ChatCompletion) and not isinstance(response, Completion):
            return [
                choice.message if choice.message.function_call is not None else choice.message.content
                for choice in choices
            ]

        if TOOL_ENABLED:
            return [  # type: ignore [return-value]
                choice.message  # type: ignore [union-attr]
                if choice.message.function_call is not None or choice.message.tool_calls is not None  # type: ignore [union-attr]
                else choice.message.content  # type: ignore [union-attr]
                for choice in choices
            ]
        else:
            return [  # type: ignore [return-value]
                choice.message if choice.message.function_call is not None else choice.message.content  # type: ignore [union-attr]
                for choice in choices
            ]


# TODO: logging<|MERGE_RESOLUTION|>--- conflicted
+++ resolved
@@ -472,14 +472,9 @@
             filter_func = extra_kwargs.get("filter_func")
             context = extra_kwargs.get("context")
 
-<<<<<<< HEAD
             total_usage = None
             actual_usage = None
 
-            # Try to load the response from cache
-            if cache_seed is not None:
-                with diskcache.Cache(f"{self.cache_path_root}/{cache_seed}") as cache:
-=======
             cache_client = None
             if cache is not None:
                 # Use the cache object if provided.
@@ -490,7 +485,6 @@
 
             if cache_client is not None:
                 with cache_client as cache:
->>>>>>> 05923a73
                     # Try to get the response from cache
                     key = get_key(params)
                     response: ChatCompletion = cache.get(key, None)
@@ -524,17 +518,11 @@
                     raise
             else:
                 # add cost calculation before caching no matter filter is passed or not
-<<<<<<< HEAD
                 response.cost = client.cost(response)
                 actual_usage = client.get_usage(response)
                 total_usage = actual_usage.copy() if actual_usage is not None else total_usage
                 self._update_usage(actual_usage=actual_usage, total_usage=total_usage)
-                if cache_seed is not None:
-=======
-                response.cost = self.cost(response)
-                self._update_usage_summary(response, use_cache=False)
                 if cache_client is not None:
->>>>>>> 05923a73
                     # Cache the response
                     with cache_client as cache:
                         cache.set(key, response)
