from typing import Callable, Dict, Optional, Union, Tuple, List, Any
from autogen import OpenAIWrapper
from autogen import Agent, ConversableAgent
import copy
import asyncio
import logging
from autogen.token_count_utils import count_token, get_max_token_limit, num_tokens_from_functions

try:
    from termcolor import colored
except ImportError:

    def colored(x, *args, **kwargs):
        return x


logger = logging.getLogger(__name__)


class CompressibleAgent(ConversableAgent):
    """(Experimental) CompressibleAgent agent. While this agent retains all the default functionalities of the `AssistantAgent`,
        it also provides the added feature of compression when activated through the `compress_config` setting.

    `compress_config` is set to False by default, making this agent equivalent to the `AssistantAgent`.
    This agent does not work well in a GroupChat: The compressed messages will not be sent to all the agents in the group.
    The default system message is the same as AssistantAgent.
    `human_input_mode` is default to "NEVER"
    and `code_execution_config` is default to False.
    This agent doesn't execute code or function call by default.
    """

    DEFAULT_SYSTEM_MESSAGE = """You are a helpful AI assistant.
Solve tasks using your coding and language skills.
In the following cases, suggest python code (in a python coding block) or shell script (in a sh coding block) for the user to execute.
    1. When you need to collect info, use the code to output the info you need, for example, browse or search the web, download/read a file, print the content of a webpage or a file, get the current date/time, check the operating system. After sufficient info is printed and the task is ready to be solved based on your language skill, you can solve the task by yourself.
    2. When you need to perform some task with code, use the code to perform the task and output the result. Finish the task smartly.
Solve the task step by step if you need to. If a plan is not provided, explain your plan first. Be clear which step uses code, and which step uses your language skill.
When using code, you must indicate the script type in the code block. The user cannot provide any other feedback or perform any other action beyond executing the code you suggest. The user can't modify your code. So do not suggest incomplete code which requires users to modify. Don't use a code block if it's not intended to be executed by the user.
If you want the user to save the code in a file before executing it, put # filename: <filename> inside the code block as the first line. Don't include multiple code blocks in one response. Do not ask users to copy and paste the result. Instead, use 'print' function for the output when relevant. Check the execution result returned by the user.
If the result indicates there is an error, fix the error and output the code again. Suggest the full code instead of partial code or code changes. If the error can't be fixed or if the task is not solved even after the code is executed successfully, analyze the problem, revisit your assumption, collect additional info you need, and think of a different approach to try.
When you find an answer, verify the answer carefully. Include verifiable evidence in your response if possible.
Reply "TERMINATE" in the end when everything is done.
    """
    DEFAULT_COMPRESS_CONFIG = {
        "mode": "TERMINATE",
        "compress_function": None,
        "trigger_count": 0.7,
        "async": False,
        "broadcast": True,
        "verbose": False,
        "leave_last_n": 2,
    }

    def __init__(
        self,
        name: str,
        system_message: Optional[str] = DEFAULT_SYSTEM_MESSAGE,
        is_termination_msg: Optional[Callable[[Dict], bool]] = None,
        max_consecutive_auto_reply: Optional[int] = None,
        human_input_mode: Optional[str] = "NEVER",
        function_map: Optional[Dict[str, Callable]] = None,
        code_execution_config: Optional[Union[Dict, bool]] = False,
        llm_config: Optional[Union[Dict, bool]] = None,
        default_auto_reply: Optional[Union[str, Dict, None]] = "",
        compress_config: Optional[Dict] = False,
    ):
        """
        Args:
            name (str): agent name.
            system_message (str): system message for the ChatCompletion inference.
                Please override this attribute if you want to reprogram the agent.
            llm_config (dict): llm inference configuration.
                Please refer to [OpenAIWrapper.create](/docs/reference/oai/client#create)
                for available options.
            is_termination_msg (function): a function that takes a message in the form of a dictionary
                and returns a boolean value indicating if this received message is a termination message.
                The dict can contain the following keys: "content", "role", "name", "function_call".
            max_consecutive_auto_reply (int): the maximum number of consecutive auto replies.
                default to None (no limit provided, class attribute MAX_CONSECUTIVE_AUTO_REPLY will be used as the limit in this case).
                The limit only plays a role when human_input_mode is not "ALWAYS".
            compress_config (dict or True/False): config for compression before oai_reply. Default to False.
                You should contain the following keys:
                - "mode" (Optional, str, default to "TERMINATE"): Choose from ["COMPRESS", "TERMINATE", "CUSTOMIZED"].
                    "TERMINATE": terminate the conversation ONLY when token count exceeds the max limit of current model.
                        `trigger_count` is NOT used in this mode.
                    "COMPRESS": compress the messages when the token count exceeds the limit.
                    "CUSTOMIZED": pass in a customized function to compress the messages.
                - "compress_function" (Optional, callable, default to None): Must be provided when mode is "CUSTOMIZED".
                    The function should takes a list of messages and returns a tuple of (is_compress_success: bool, compressed_messages: List[Dict]).
                - "trigger_count" (Optional, float, int, default to 0.7): the threshold to trigger compression.
                    If a float between (0, 1], it is the percentage of token used. if a int, it is the number of tokens used.
                - "async" (Optional, bool, default to False): whether to compress asynchronously.
                - "broadcast" (Optional, bool, default to True): whether to update the compressed message history to sender.
                - "verbose" (Optional, bool, default to False): Whether to print the content before and after compression. Used when mode="COMPRESS".
                - "leave_last_n" (Optional, int, default to 0): If provided, the last n messages will not be compressed. Used when mode="COMPRESS".
            **kwargs (dict): Please refer to other kwargs in
                [ConversableAgent](../conversable_agent#__init__).
        """
        super().__init__(
            name=name,
            system_message=system_message,
            is_termination_msg=is_termination_msg,
            max_consecutive_auto_reply=max_consecutive_auto_reply,
            human_input_mode=human_input_mode,
            function_map=function_map,
            code_execution_config=code_execution_config,
            llm_config=llm_config,
            default_auto_reply=default_auto_reply,
        )

        self._set_compress_config(compress_config)

        # create a separate client for compression.
        if llm_config is False:
            self.llm_compress_config = False
            self.compress_client = None
        else:
            self.llm_compress_config = self.llm_config.copy()
            # remove functions
            if "functions" in self.llm_compress_config:
                del self.llm_compress_config["functions"]
            self.compress_client = OpenAIWrapper(**self.llm_compress_config)

        self._reply_func_list.clear()
        self.register_reply([Agent, None], ConversableAgent.generate_oai_reply)
        self.register_reply([Agent], CompressibleAgent.on_oai_token_limit)  # check token limit
        self.register_reply([Agent, None], ConversableAgent.generate_code_execution_reply)
        self.register_reply([Agent, None], ConversableAgent.generate_function_call_reply)
        self.register_reply([Agent, None], ConversableAgent.check_termination_and_human_reply)

    def _set_compress_config(self, compress_config: Optional[Dict] = False):
        if compress_config:
            if compress_config is True:
                compress_config = {}
            if not isinstance(compress_config, dict):
                raise ValueError("compress_config must be a dict or True/False.")

            allowed_modes = ["COMPRESS", "TERMINATE", "CUSTOMIZED"]
            if compress_config.get("mode", "TERMINATE") not in allowed_modes:
                raise ValueError(f"Invalid compression mode. Allowed values are: {', '.join(allowed_modes)}")

            self.compress_config = self.DEFAULT_COMPRESS_CONFIG
            self.compress_config.update(compress_config)

            if not isinstance(self.compress_config["leave_last_n"], int) or self.compress_config["leave_last_n"] < 0:
                raise ValueError("leave_last_n must be a non-negative integer.")

            # convert trigger_count to int, default to 0.7
            trigger_count = self.compress_config["trigger_count"]
            if not (isinstance(trigger_count, int) or isinstance(trigger_count, float)) or trigger_count <= 0:
                raise ValueError("trigger_count must be a positive number.")
            if isinstance(trigger_count, float) and 0 < trigger_count <= 1:
                self.compress_config["trigger_count"] = int(
                    trigger_count * get_max_token_limit(self.llm_config["model"])
                )
                trigger_count = self.compress_config["trigger_count"]
            init_count = self._compute_init_token_count()
            if trigger_count < init_count:
                print(
                    f"Warning: trigger_count {trigger_count} is less than the initial token count {init_count} (system message + function description if passed), compression will be disabled. Please increase trigger_count if you want to enable compression."
                )
                self.compress_config = False

            if self.compress_config["mode"] == "CUSTOMIZED" and self.compress_config["compress_function"] is None:
                raise ValueError("compress_function must be provided when mode is CUSTOMIZED.")
            if self.compress_config["mode"] != "CUSTOMIZED" and self.compress_config["compress_function"] is not None:
                print("Warning: compress_function is provided but mode is not 'CUSTOMIZED'.")

        else:
            self.compress_config = False

    def generate_reply(
        self,
        messages: Optional[List[Dict]] = None,
        sender: Optional[Agent] = None,
        exclude: Optional[List[Callable]] = None,
    ) -> Union[str, Dict, None]:
        """

        Adding to line 202:
        ```
            if messages is not None and messages != self._oai_messages[sender]:
                messages = self._oai_messages[sender]
        ```
        """
        if all((messages is None, sender is None)):
            error_msg = f"Either {messages=} or {sender=} must be provided."
            logger.error(error_msg)
            raise AssertionError(error_msg)

        if messages is None:
            messages = self._oai_messages[sender]

        for reply_func_tuple in self._reply_func_list:
            reply_func = reply_func_tuple["reply_func"]
            if exclude and reply_func in exclude:
                continue
            if asyncio.coroutines.iscoroutinefunction(reply_func):
                continue
            if self._match_trigger(reply_func_tuple["trigger"], sender):
                final, reply = reply_func(self, messages=messages, sender=sender, config=reply_func_tuple["config"])
<<<<<<< HEAD
                if messages is not None and messages != self._oai_messages[sender]:
=======
                if messages is not None and sender is not None and messages != self._oai_messages[sender]:
>>>>>>> 921c3dce
                    messages = self._oai_messages[sender]
                if final:
                    return reply
        return self._default_auto_reply

    def _compute_init_token_count(self):
        """Check if the agent is LLM-based and compute the initial token count."""
        if self.llm_config is False:
            return 0

        func_count = 0
        if "functions" in self.llm_config:
            func_count = num_tokens_from_functions(self.llm_config["functions"], self.llm_config["model"])

        return func_count + count_token(self._oai_system_message, self.llm_config["model"])

    def _manage_history_on_token_limit(self, messages, token_used, max_token_allowed, model):
        """Manage the message history with different modes when token limit is reached.
        Return:
            final (bool): whether to terminate the agent.
            compressed_messages (List[Dict]): the compressed messages. None if no compression or compression failed.
        """
        # 1. mode = "TERMINATE", terminate the agent if no token left.
        if self.compress_config["mode"] == "TERMINATE":
            if max_token_allowed - token_used <= 0:
                # Teminate if no token left.
                print(
                    colored(
                        f'Warning: Terminate Agent "{self.name}" due to no token left for oai reply. max token for {model}: {max_token_allowed}, existing token count: {token_used}',
                        "yellow",
                    ),
                    flush=True,
                )
                return True, None
            return False, None

        # if token_used is less than trigger_count, no compression will be used.
        if token_used < self.compress_config["trigger_count"]:
            return False, None

        # 2. mode = "COMPRESS" or mode = "CUSTOMIZED", compress the messages
        copied_messages = copy.deepcopy(messages)
        if self.compress_config["mode"] == "COMPRESS":
            _, compress_messages = self.compress_messages(copied_messages)
        elif self.compress_config["mode"] == "CUSTOMIZED":
            _, compress_messages = self.compress_config["compress_function"](copied_messages)
        else:
            raise ValueError(f"Unknown compression mode: {self.compress_config['mode']}")

        if compress_messages is not None:
            for i in range(len(compress_messages)):
                compress_messages[i] = self._get_valid_oai_message(compress_messages[i])
        return False, compress_messages

    def _get_valid_oai_message(self, message):
        """Convert a message into a valid OpenAI ChatCompletion message."""
        oai_message = {k: message[k] for k in ("content", "function_call", "name", "context", "role") if k in message}
        if "content" not in oai_message:
            if "function_call" in oai_message:
                oai_message["content"] = None  # if only function_call is provided, content will be set to None.
            else:
                raise ValueError(
                    "Message can't be converted into a valid ChatCompletion message. Either content or function_call must be provided."
                )
        if "function_call" in oai_message:
            oai_message["role"] = "assistant"  # only messages with role 'assistant' can have a function call.
            oai_message["function_call"] = dict(oai_message["function_call"])
        return oai_message

    def _print_compress_info(self, init_token_count, token_used, token_after_compression):
        to_print = "Token Count (including {} tokens from system msg and function descriptions). Before compression : {} | After: {}".format(
            init_token_count,
            token_used,
            token_after_compression,
        )
        print(colored(to_print, "magenta"), flush=True)
        print("-" * 80, flush=True)

    def on_oai_token_limit(
        self,
        messages: Optional[List[Dict]] = None,
        sender: Optional[Agent] = None,
        config: Optional[Any] = None,
    ) -> Tuple[bool, Union[str, Dict, None]]:
        """(Experimental) Compress previous messages when a threshold of tokens is reached.

        TODO: async compress
        TODO: maintain a list for old oai messages (messages before compression)
        """
        llm_config = self.llm_config if config is None else config
        if self.compress_config is False:
            return False, None
        if messages is None:
            messages = self._oai_messages[sender]

        model = llm_config["model"]
        init_token_count = self._compute_init_token_count()
        token_used = init_token_count + count_token(messages, model)
        final, compressed_messages = self._manage_history_on_token_limit(
            messages, token_used, get_max_token_limit(model), model
        )

        # update message history with compressed messages
        if compressed_messages is not None:
            self._print_compress_info(
                init_token_count, token_used, count_token(compressed_messages, model) + init_token_count
            )
            self._oai_messages[sender] = compressed_messages
            if self.compress_config["broadcast"]:
                # update the compressed message history to sender
                sender._oai_messages[self] = copy.deepcopy(compressed_messages)
                # switching the role of the messages for the sender
                for i in range(len(sender._oai_messages[self])):
                    cmsg = sender._oai_messages[self][i]
                    if "function_call" in cmsg or cmsg["role"] == "user":
                        cmsg["role"] = "assistant"
                    elif cmsg["role"] == "assistant":
                        cmsg["role"] = "user"
                    sender._oai_messages[self][i] = cmsg

            # sucessfully compressed, return False, None for generate_oai_reply to be called with the updated messages
            return False, None
        return final, None

    def compress_messages(
        self,
        messages: Optional[List[Dict]] = None,
        config: Optional[Any] = None,
    ) -> Tuple[bool, Union[str, Dict, None, List]]:
        """Compress a list of messages into one message.

        The first message (the initial prompt) will not be compressed.
        The rest of the messages will be compressed into one message, the model is asked to distinuish the role of each message: USER, ASSISTANT, FUNCTION_CALL, FUNCTION_RETURN.
        Check out the compress_sys_msg.

        TODO: model used in compression agent is different from assistant agent: For example, if original model used by is gpt-4; we start compressing at 70% of usage, 70% of 8092 = 5664; and we use gpt 3.5 here max_toke = 4096, it will raise error. choosinng model automatically?
        """
        # 1. use the compression client
        client = self.compress_client if config is None else config

        # 2. stop if there is only one message in the list
        leave_last_n = self.compress_config.get("leave_last_n", 0)
        if leave_last_n + 1 >= len(messages):
            logger.warning(
                f"Warning: Compression skipped at trigger count threshold. The first msg and last {leave_last_n} msgs will not be compressed. current msg count: {len(messages)}. Consider raising trigger_count."
            )
            return False, None

        # 3. put all history into one, except the first one
        if self.compress_config["verbose"]:
            print(colored("*" * 30 + "Start compressing the following content:" + "*" * 30, "magenta"), flush=True)

        compressed_prompt = "Below is the compressed content from the previous conversation, evaluate the process and continue if necessary:\n"
        chat_to_compress = "To be compressed:\n"

        for m in messages[1 : len(messages) - leave_last_n]:  # 0, 1, 2, 3, 4
            # Handle function role
            if m.get("role") == "function":
                chat_to_compress += f"##FUNCTION_RETURN## (from function \"{m['name']}\"): \n{m['content']}\n"

            # If name exists in the message
            elif "name" in m:
                chat_to_compress += f"##{m['name']}({m['role'].upper()})## {m['content']}\n"

            # Handle case where content is not None and name is absent
            elif m.get("content"):  # This condition will also handle None and empty string
                if compressed_prompt in m["content"]:
                    chat_to_compress += m["content"].replace(compressed_prompt, "") + "\n"
                else:
                    chat_to_compress += f"##{m['role'].upper()}## {m['content']}\n"

            # Handle function_call in the message
            if "function_call" in m:
                function_name = m["function_call"].get("name")
                function_args = m["function_call"].get("arguments")

                if not function_name or not function_args:
                    chat_to_compress += f"##FUNCTION_CALL## {m['function_call']}\n"
                else:
                    chat_to_compress += f"##FUNCTION_CALL## \nName: {function_name}\nArgs: {function_args}\n"

        chat_to_compress = [{"role": "user", "content": chat_to_compress}]

        if self.compress_config["verbose"]:
            print(chat_to_compress[0]["content"])

        # 4. use LLM to compress
        compress_sys_msg = """You are a helpful assistant that will summarize and compress conversation history.
Rules:
1. Please summarize each of the message and reserve the exact titles: ##USER##, ##ASSISTANT##, ##FUNCTION_CALL##, ##FUNCTION_RETURN##, ##SYSTEM##, ##<Name>(<Title>)## (e.g. ##Bob(ASSISTANT)##).
2. Try to compress the content but reserve important information (a link, a specific number, etc.).
3. Use words to summarize the code blocks or functions calls (##FUNCTION_CALL##) and their goals. For code blocks, please use ##CODE## to mark it.
4. For returns from functions (##FUNCTION_RETURN##) or returns from code execution: summarize the content and indicate the status of the return (e.g. success, error, etc.).
"""
        try:
            response = client.create(
                context=None,
                messages=[{"role": "system", "content": compress_sys_msg}] + chat_to_compress,
            )
        except Exception as e:
            print(colored(f"Failed to compress the content due to {e}", "red"), flush=True)
            return False, None

        compressed_message = self.client.extract_text_or_function_call(response)[0]
        assert isinstance(compressed_message, str), f"compressed_message should be a string: {compressed_message}"
        if self.compress_config["verbose"]:
            print(
                colored("*" * 30 + "Content after compressing:" + "*" * 30, "magenta"),
                flush=True,
            )
            print(compressed_message, colored("\n" + "*" * 80, "magenta"))

        # 5. add compressed message to the first message and return
        return (
            True,
            [
                messages[0],
                {
                    "content": compressed_prompt + compressed_message,
                    "role": "system",
                },
            ]
            + messages[len(messages) - leave_last_n :],
        )<|MERGE_RESOLUTION|>--- conflicted
+++ resolved
@@ -199,11 +199,7 @@
                 continue
             if self._match_trigger(reply_func_tuple["trigger"], sender):
                 final, reply = reply_func(self, messages=messages, sender=sender, config=reply_func_tuple["config"])
-<<<<<<< HEAD
-                if messages is not None and messages != self._oai_messages[sender]:
-=======
                 if messages is not None and sender is not None and messages != self._oai_messages[sender]:
->>>>>>> 921c3dce
                     messages = self._oai_messages[sender]
                 if final:
                     return reply
